--- conflicted
+++ resolved
@@ -282,8 +282,6 @@
       );
       return;
     }
-
-<<<<<<< HEAD
     const newTokenAddress = interaction.options.getString("token_address");
     const newRequiredBalanceInput =
       interaction.options.getString("required_balance");
@@ -305,7 +303,6 @@
     > & { updated_at: string } = {
       updated_at: new Date().toISOString(),
     };
-=======
     const receiverUsername = mentionedUser.globalName || mentionedUser.username; 
     const displayUsername = mentionedUser.globalName ? `@${mentionedUser.globalName}` : mentionedUser.username;
     const encodedReceiverUsername = encodeURIComponent(receiverUsername);
@@ -326,7 +323,6 @@
     });
   }
 }
->>>>>>> 3808d848
 
     const changes: string[] = [];
     let validationError = false;
