import {
  Client,
  Events,
  GatewayIntentBits,
  ActionRowBuilder,
  ButtonBuilder,
  ButtonStyle,
  CommandInteraction,
  Interaction,
  REST,
  Routes,
  SlashCommandBuilder,
  ButtonInteraction,
<<<<<<< HEAD
  TextChannel
} from 'discord.js';
import express, { Request, Response } from 'express';
import cors from 'cors';
import crypto from 'crypto';
import dotenv from 'dotenv';
import { createClient } from '@supabase/supabase-js';
import { Connection, PublicKey, TransactionMessage } from '@solana/web3.js';
import { TOKEN_PROGRAM_ID } from '@solana/spl-token';
import * as nacl from 'tweetnacl'; 
=======
  TextChannel,
  PermissionFlagsBits,
  GuildMember,
  Partials,
  ActivityType,
  Role,
  Guild,
} from "discord.js";
import express, { Request, Response } from "express";
import cors from "cors";
import crypto from "crypto";
import dotenv from "dotenv";
import { createClient, SupabaseClient } from "@supabase/supabase-js";
import { Connection, PublicKey } from "@solana/web3.js";
import * as nacl from "tweetnacl";
>>>>>>> be926374

dotenv.config();

if (!process.env.DISCORD_TOKEN) throw new Error("DISCORD_TOKEN is required");
if (!process.env.SUPABASE_URL) throw new Error("SUPABASE_URL is required");
if (!process.env.SUPABASE_KEY) throw new Error("SUPABASE_KEY is required");
if (!process.env.CLIENT_URL) throw new Error("CLIENT_URL is required");

const PORT = process.env.PORT || 3001;
const CLIENT_URL = process.env.CLIENT_URL!;

const supabase: SupabaseClient = createClient(
  process.env.SUPABASE_URL!,
  process.env.SUPABASE_KEY!
);

interface ServerConfig {
  server_id: string;
  server_name: string;
  token_address: string;
  required_balance: string;
  role_id: string;
  rpc_url: string;
  setup_complete: boolean;
  admin_user_id?: string;
  token_symbol?: string | null;
  token_decimals?: number | null;
  created_at?: string;
  updated_at?: string;
}

interface Holder {
  id?: string;
  discord_user_id: string;
  server_id: string;
  username: string;
  addresses: string[];
  active: boolean;
  created_at?: string;
  updated_at?: string;
}

interface VerificationData {
  userId: string;
  action: "new" | "add";
  guildId: string;
}

const pendingVerifications = new Map<string, VerificationData>();

const client = new Client({
  intents: [
    GatewayIntentBits.Guilds,
    GatewayIntentBits.GuildMembers,
    GatewayIntentBits.GuildMessages,
  ],
  partials: [Partials.Channel, Partials.Message, Partials.User],
});

const commands = [
  new SlashCommandBuilder()
    .setName("server-setup")
    .setDescription(
      "Configure token verification for this server (Admin only)."
    )
    .addStringOption((option) =>
      option
        .setName("token_address")
        .setDescription("The Solana mint address of the token to verify.")
        .setRequired(true)
    )
    .addStringOption((option) =>
      option
        .setName("required_balance")
        .setDescription(
          "Minimum token balance required (raw amount, e.g., 200000)."
        )
        .setRequired(true)
    )
    .addRoleOption((option) =>
      option
        .setName("role_to_grant")
        .setDescription("The role to grant to verified members.")
        .setRequired(true)
    )
    .addStringOption((option) =>
      option
        .setName("rpc_url")
        .setDescription("The Solana RPC URL (defaults to mainnet-beta).")
        .setRequired(false)
    )
    .addStringOption((option) =>
      option
        .setName("token_symbol")
        .setDescription("Optional: Token symbol for display (e.g., WORK).")
        .setRequired(false)
    )
    .addIntegerOption((option) =>
      option
        .setName("token_decimals")
        .setDescription("Optional: Token decimals for display (e.g., 6).")
        .setRequired(false)
        .setMinValue(0)
        .setMaxValue(18)
    )
    .setDefaultMemberPermissions(PermissionFlagsBits.Administrator)
    .setDMPermission(false)
    .toJSON(),

  new SlashCommandBuilder()
    .setName("edit-config")
    .setDescription("Edit existing server configuration (Admin only).")
    .addStringOption((option) =>
      option
        .setName("token_address")
        .setDescription("New Solana mint address.")
        .setRequired(false)
    )
    .addStringOption((option) =>
      option
        .setName("required_balance")
        .setDescription("New minimum token balance (raw amount).")
        .setRequired(false)
    )
    .addRoleOption((option) =>
      option
        .setName("role_to_grant")
        .setDescription("New role to grant.")
        .setRequired(false)
    )
    .addStringOption((option) =>
      option
        .setName("rpc_url")
        .setDescription("New Solana RPC URL.")
        .setRequired(false)
    )
    .addStringOption((option) =>
      option
        .setName("token_symbol")
        .setDescription("New token symbol (or 'remove' to clear).")
        .setRequired(false)
    )
    .addIntegerOption((option) =>
      option
        .setName("token_decimals")
        .setDescription("New token decimals (0-18).")
        .setRequired(false)
        .setMinValue(0)
        .setMaxValue(18)
    )
    .setDefaultMemberPermissions(PermissionFlagsBits.Administrator)
    .setDMPermission(false)
    .toJSON(),

  new SlashCommandBuilder()
    .setName("verify")
    .setDescription(
      "Verify your Solana wallet token holdings for server roles."
    )
    .setDMPermission(false)
    .toJSON(),

  new SlashCommandBuilder()
    .setName("tip")
    .setDescription(
      "Tip a user with a specific amount (handled via external link)."
    )
    .addUserOption((option) =>
      option.setName("user").setDescription("The user to tip").setRequired(true)
    )
    .addNumberOption((option) =>
      option
        .setName("amount")
        .setDescription("Amount (e.g., USDC) to tip.")
        .setRequired(true)
        .setMinValue(0.01)
    )
    .setDMPermission(false)
    .toJSON(),
];

const rest = new REST({ version: "10" }).setToken(process.env.DISCORD_TOKEN!);

const app = express();
app.use(cors());
app.use(express.json());

function verifySignature(
  message: string,
  signature: string,
  walletAddress: string
): boolean {
  try {
    const signatureBytes = Buffer.from(signature, "base64");
    const publicKeyBytes = new PublicKey(walletAddress).toBytes();
    const messageBytes = new TextEncoder().encode(message);
    return nacl.sign.detached.verify(
      messageBytes,
      signatureBytes,
      publicKeyBytes
    );
  } catch (error) {
    console.error(
      `Error verifying signature for wallet ${walletAddress}:`,
      error
    );
    return false;
  }
}

async function handleEditConfigCommand(interaction: CommandInteraction) {
  if (!interaction.isChatInputCommand()) {
    console.warn(
      "handleEditConfigCommand called with non-chat input command interaction"
    );
    if (interaction.isRepliable())
      await interaction
        .reply({ content: "Invalid command type received.", ephemeral: true })
        .catch(() => {});
    return;
  }

  if (!interaction.guild) {
    console.error("[Edit Command] Guild is null in handleEditConfigCommand");
    await interaction.reply({
      content: "Error: Guild context is missing.",
      ephemeral: true,
    });
    return;
  }
  const guild: Guild = interaction.guild;

  if (!interaction.memberPermissions?.has(PermissionFlagsBits.Administrator)) {
    await interaction.reply({
      content: "You need Administrator permissions to use this command.",
      ephemeral: true,
    });
    return;
  }

  try {
    await interaction.deferReply({ ephemeral: true });

    const currentConfig: ServerConfig | null = await getServerConfig(guild.id);
    if (!currentConfig) {
      const setupCmd = client.application?.commands.cache.find(
        (cmd) => cmd.name === "server-setup"
      );
      const cmdMention = setupCmd
        ? `</server-setup:${setupCmd.id}>`
        : "`server-setup`";
      await interaction.editReply(
        `No configuration found for this server. Please run ${cmdMention} first.`
      );
      return;
    }
    const newTokenAddress = interaction.options.getString("token_address");
    const newRequiredBalanceInput =
      interaction.options.getString("required_balance");
    const newRole = interaction.options.getRole("role_to_grant");
    const newRpcUrl = interaction.options.getString("rpc_url");
    const newTokenSymbolInput = interaction.options.getString("token_symbol");
    const newTokenDecimalsInput =
      interaction.options.getInteger("token_decimals");

    const updateData: Partial<
      Omit<
        ServerConfig,
        | "server_id"
        | "server_name"
        | "setup_complete"
        | "created_at"
        | "admin_user_id"
      >
    > & { updated_at: string } = {
      updated_at: new Date().toISOString(),
    };

    const changes: string[] = [];
    let validationError = false;

    if (newTokenAddress !== null) {
      try {
        new PublicKey(newTokenAddress);
        updateData.token_address = newTokenAddress;
        changes.push(`- Token Address: \`${newTokenAddress}\``);
      } catch (e) {
        await interaction.editReply(
          "Invalid Solana token address format provided."
        );
        validationError = true;
      }
    }

    if (newRequiredBalanceInput !== null && !validationError) {
      try {
        const balanceNum = Number(newRequiredBalanceInput.replace(/,/g, ""));
        if (isNaN(balanceNum) || balanceNum < 0)
          throw new Error("Balance must be a non-negative number");
        if (balanceNum > Number.MAX_SAFE_INTEGER)
          console.warn(
            `[Edit Command] [Precision Warning] Input required balance ${balanceNum} exceeds MAX_SAFE_INTEGER.`
          );
        updateData.required_balance = balanceNum.toString();
        const decimalsForFormat =
          newTokenDecimalsInput !== null
            ? newTokenDecimalsInput
            : currentConfig.token_decimals ?? undefined;
        changes.push(
          `- Required Balance: \`${formatBalanceNumber(
            balanceNum,
            decimalsForFormat
          )}\` (Raw: ${balanceNum})`
        );
      } catch (e) {
        await interaction.editReply(
          "Invalid required balance format. Please provide the raw token amount (e.g., `1000000`)."
        );
        validationError = true;
      }
    }

    if (newRole !== null && !validationError) {
      if (!(newRole instanceof Role)) {
        await interaction.editReply("Invalid role selected.");
        validationError = true;
      } else if (!guild.members.me) {
        console.error(
          "[Edit Command] Cannot check bot permissions: guild.members.me is null."
        );
        await interaction.editReply(
          "Internal error: Could not verify bot permissions."
        );
        validationError = true;
      } else if (newRole.managed || newRole.id === guild.roles.everyone.id) {
        await interaction.editReply(
          "Cannot assign a managed role or the `@everyone` role."
        );
        validationError = true;
      } else if (
        !guild.members.me.permissions.has(PermissionFlagsBits.ManageRoles) ||
        (newRole.position >= guild.members.me.roles.highest.position &&
          guild.ownerId !== client.user?.id)
      ) {
        await interaction.editReply(
          `The bot lacks permissions or has insufficient hierarchy to assign the role \`${newRole.name}\`. Ensure the bot's role is higher than this role and has 'Manage Roles' permission.`
        );
        validationError = true;
      } else {
        updateData.role_id = newRole.id;
        changes.push(`- Role Granted: ${newRole} (\`${newRole.name}\`)`);
      }
    }

    if (newRpcUrl !== null && !validationError) {
      try {
        new URL(newRpcUrl);
        updateData.rpc_url = newRpcUrl;
        changes.push(`- Solana RPC URL: \`${newRpcUrl}\``);
      } catch (e) {
        await interaction.editReply("Invalid RPC URL format provided.");
        validationError = true;
      }
    }

    if (newTokenSymbolInput !== null && !validationError) {
      if (newTokenSymbolInput.toLowerCase() === "remove") {
        updateData.token_symbol = null;
        changes.push(`- Token Symbol: *(Removed)*`);
      } else {
        updateData.token_symbol = newTokenSymbolInput;
        changes.push(`- Token Symbol: ${newTokenSymbolInput}`);
      }
    }

    if (newTokenDecimalsInput !== null && !validationError) {
      if (newTokenDecimalsInput >= 0 && newTokenDecimalsInput <= 18) {
        updateData.token_decimals = newTokenDecimalsInput;
        changes.push(`- Token Decimals: ${newTokenDecimalsInput}`);
      } else {
        await interaction.editReply("Token decimals must be between 0 and 18.");
        validationError = true;
      }
    }

    if (validationError) {
      return;
    }

    if (changes.length === 0) {
      await interaction.editReply(
        "No valid changes specified. Please provide at least one option to modify the configuration."
      );
      return;
    }

    const { error: updateError } = await supabase
      .from("servers")
      .update(updateData)
      .eq("server_id", guild.id);

    if (updateError) {
      console.error(
        `[Edit Command] Supabase error updating config for guild ${guild.id}:`,
        updateError
      );
      await interaction.editReply(
        "Failed to update server configuration in the database. Please try again later."
      );
      return;
    }

    await interaction.editReply(
      `✅ **Configuration updated successfully!**\n\n**Changes:**\n${changes.join(
        "\n"
      )}\n\n*Note: Role assignments may take up to a minute to update based on the next balance check cycle.*`
    );

  } catch (editError) {
    console.error(
      `[Edit Command] Unexpected error during edit for guild ${
        guild?.id ?? "unknown"
      }:`,
      editError
    );
    if (interaction.isRepliable()) {
      try {
        const errorReplyOptions = {
          content:
            "An unexpected error occurred while editing the configuration. Please check the bot logs or contact support.",
          ephemeral: true,
        };
        if (interaction.replied || interaction.deferred) {
          await interaction.editReply(errorReplyOptions);
        } else {
          await interaction.reply(errorReplyOptions);
        }
      } catch (replyError) {
        console.error(
          "[Edit Command] Failed to send error reply to interaction:",
          replyError
        );
      }
    }
  }
}

<<<<<<< HEAD
const MEMO_PROGRAM_ID = new PublicKey("MemoSq4gqABAXKb96qnH8TysNcWxMyWCqXgDLGmfcHr");

async function validateAuthTx(serializedTx: string, nonce: string, walletAddress: string): Promise<boolean> {
  try {
    const tx = await solanaConnection.getTransaction(serializedTx, {
      commitment: 'finalized'
    });

    if (!tx) {
      throw new Error("Transaction not found or not yet confirmed.");
    }
    if(!tx || !tx.transaction || !tx.transaction.message) {
      console.log('Transaction not found');
      return false;
    }
    const msg = TransactionMessage.decompile(tx.transaction.message);
    const inx = msg.instructions.filter(
      (inx) => inx.programId.equals(MEMO_PROGRAM_ID)
    )[0];
    if(inx === undefined) {
      console.log('No memo instruction found');
      return false;
    }
    if (!inx.programId.equals(MEMO_PROGRAM_ID)) {
      console.log('Transaction not using memo program');
      return false;
    }
    
    // Verify the nonce in the memo data
    if (inx.data.toString() !== nonce) {
      console.log('Transaction memo data does not match expected nonce', inx.data.toString(), nonce);
      return false;
    }
    
    return true;
  } catch (error) {
    console.error('Error validating auth transaction:', error);
    return false;
  }
}

// Helper function to verify a wallet signature
function verifySignature(message: string, signature: string, walletAddress: string): boolean {
=======
async function checkTokenBalanceRawNumber(
  walletAddress: string,
  tokenMintAddress: string,
  rpcUrl: string
): Promise<number> {
>>>>>>> be926374
  try {
    const connection = new Connection(rpcUrl, "confirmed");
    const walletPublicKey = new PublicKey(walletAddress);
    const tokenMintPublicKey = new PublicKey(tokenMintAddress);
    const tokenAccounts = await connection.getParsedTokenAccountsByOwner(
      walletPublicKey,
      { mint: tokenMintPublicKey }
    );
    if (!tokenAccounts.value || tokenAccounts.value.length === 0) {
      return 0;
    }
    let totalRawBalance = 0;
    for (const accountInfo of tokenAccounts.value) {
      if (accountInfo?.account?.data?.parsed?.info?.tokenAmount?.amount) {
        totalRawBalance += Number(
          accountInfo.account.data.parsed.info.tokenAmount.amount
        );
      }
    }
    if (totalRawBalance > Number.MAX_SAFE_INTEGER) {
      console.warn(
        `[Precision Warning] Calculated raw balance ${totalRawBalance} for ${walletAddress} (Token: ${tokenMintAddress}) exceeds Number.MAX_SAFE_INTEGER.`
      );
    }
    return totalRawBalance;
  } catch (error) {
    console.error(
      `Error checking raw token balance (Number) for wallet ${walletAddress} (Token: ${tokenMintAddress}, RPC: ${rpcUrl}):`,
      error
    );
    return 0;
  }
}
<<<<<<< HEAD
//@ts-ignore
app.post('/api/verify-wallet', async (req: Request, res: Response) => {
  try {
    const { verificationCode, walletAddress, tokenBalance, signature, message, isLedgerFlow } = req.body;
    
    // Validate request
    if (!verificationCode || !walletAddress || tokenBalance === undefined) {
      return res.status(400).json({ 
        success: false, 
        message: 'Missing required fields' 
      });
    }
    
    // Signature verification - added for security
    if (!signature || !message) {
      return res.status(400).json({
        success: false,
        message: 'Signature verification required'
      });
    }
    
    let isSignatureValid = false;
    
    if (isLedgerFlow) {
      const expectedNonce = `Verify wallet ownership for Discord role: ${verificationCode}`;
      isSignatureValid = await validateAuthTx(signature, expectedNonce, walletAddress);
    } else {
      isSignatureValid = verifySignature(message, signature, walletAddress);
    }
    
    if (!isSignatureValid) {
      return res.status(401).json({
        success: false,
        message: 'Invalid signature. Failed to verify wallet ownership.'
      });
=======

async function checkAnyWalletHasSufficientBalanceNumber(
  addresses: string[] | null | undefined,
  tokenMintAddress: string,
  requiredBalance: number,
  rpcUrl: string
): Promise<boolean> {
  if (!addresses || addresses.length === 0) return false;
  if (requiredBalance > Number.MAX_SAFE_INTEGER) {
    console.warn(
      `[Precision Warning] Required balance ${requiredBalance} exceeds Number.MAX_SAFE_INTEGER.`
    );
  }
  for (const address of addresses) {
    const balance = await checkTokenBalanceRawNumber(
      address,
      tokenMintAddress,
      rpcUrl
    );
    if (balance >= requiredBalance) {
      return true;
>>>>>>> be926374
    }
  }
  return false;
}

async function getServerConfig(guildId: string): Promise<ServerConfig | null> {
  try {
    const { data, error } = await supabase
      .from("servers")
      .select("*")
      .eq("server_id", guildId)
      .maybeSingle();
    if (error) {
      console.error(`Error fetching server config for ${guildId}:`, error);
      return null;
    }
    if (!data || !data.setup_complete) {
      return null;
    }

    return {
      ...data,
      required_balance: String(data.required_balance), // Ensure it's string
      token_decimals:
        data.token_decimals !== null ? Number(data.token_decimals) : null,
    } as ServerConfig;
  } catch (e) {
    console.error(`Unexpected error in getServerConfig for ${guildId}:`, e);
    return null;
  }
}

function formatBalanceNumber(
  rawBalance: number | string,
  decimals: number | null | undefined
): string {
  const balanceNum =
    typeof rawBalance === "string" ? parseFloat(rawBalance) : rawBalance;
  if (isNaN(balanceNum)) {
    return "NaN";
  }
  if (balanceNum > Number.MAX_SAFE_INTEGER) {
    console.warn(
      `[Precision Warning] Formatting balance ${balanceNum} which exceeds Number.MAX_SAFE_INTEGER.`
    );
  }
  const dec = decimals ?? 0;
  const divisor = Math.pow(10, dec);
  const uiAmount = balanceNum / divisor;
  return uiAmount.toLocaleString(undefined, {
    minimumFractionDigits: 0,
    maximumFractionDigits: dec,
  });
}

client.once(Events.ClientReady, async (c) => {
  console.log(`Ready! Logged in as ${c.user.tag}`);
  console.log(
    `Bot Invite Link: https://discord.com/api/oauth2/authorize?client_id=${c.user.id}&permissions=268437504&scope=bot%20applications.commands`
  );
  client.user?.setPresence({
    activities: [{ name: "for /verify & /tip", type: ActivityType.Watching }],
    status: "online",
  });
  try {
    console.log(
      `Started refreshing ${commands.length} application (/) commands globally.`
    );
    const data: any = await rest.put(Routes.applicationCommands(c.user.id), {
      body: commands,
    });
    console.log(
      `Successfully reloaded ${data.length} application (/) commands.`
    );
    setInterval(checkAllBalancesNumber, 60 * 1000);
    checkAllBalancesNumber();
  } catch (error) {
    console.error("Error refreshing application commands:", error);
  }
});

client.on(Events.InteractionCreate, async (interaction: Interaction) => {
  try {
    if (interaction.isChatInputCommand()) {
      await handleCommandInteraction(interaction);
    } else if (interaction.isButton()) {
      await handleButtonInteraction(interaction);
    }
  } catch (error) {
    console.error("Error handling interaction:", error);
    if (interaction.isRepliable()) {
      const replyOptions = {
        content: "An error occurred while processing your request.",
        ephemeral: true,
      };
      if (interaction.deferred || interaction.replied) {
        await interaction
          .editReply(replyOptions)
          .catch((e) => console.error("Failed to edit reply on error:", e));
      } else {
        await interaction
          .reply(replyOptions)
          .catch((e) => console.error("Failed to reply on error:", e));
      }
    }
  }
});

async function handleCommandInteraction(interaction: CommandInteraction) {
  if (!interaction.inGuild() || !interaction.guildId || !interaction.guild) {
    await interaction.reply({
      content: "This command can only be used in a server.",
      ephemeral: true,
    });
    return;
  }
  if (!interaction.isChatInputCommand()) {
    return;
  }

  switch (interaction.commandName) {
    case "server-setup":
      await handleSetupCommand(interaction);
      break;
    case "edit-config":
      await handleEditConfigCommand(interaction);
      break;
    case "verify":
      await handleVerifyCommand(interaction);
      break;
    case "tip":
      await handleTipCommand(interaction);
      break;
    default:
      console.warn(`Received unknown command: ${interaction.commandName}`);
      await interaction.reply({ content: "Unknown command.", ephemeral: true });
  }
}

async function handleSetupCommand(interaction: CommandInteraction) {
  if (!interaction.isChatInputCommand()) {
    return;
  }

  if (!interaction.memberPermissions?.has(PermissionFlagsBits.Administrator)) {
    await interaction.reply({
      content: "You need Administrator permissions to use this command.",
      ephemeral: true,
    });
    return;
  }
  const guild = interaction.guild!;

  try {
    await interaction.deferReply({ ephemeral: true });

    const tokenAddress = interaction.options.getString("token_address", true);
    const requiredBalanceInput = interaction.options.getString(
      "required_balance",
      true
    );
    const roleToGrant = interaction.options.getRole("role_to_grant", true);
    const rpcUrl =
      interaction.options.getString("rpc_url") ||
      "https://api.mainnet-beta.solana.com";
    const tokenSymbol = interaction.options.getString("token_symbol");
    const tokenDecimalsInput = interaction.options.getInteger("token_decimals");

    try {
      new PublicKey(tokenAddress);
    } catch (e) {
      await interaction.editReply("Invalid Solana token address format.");
      return;
    }
    try {
      new URL(rpcUrl);
    } catch (e) {
      await interaction.editReply("Invalid RPC URL format.");
      return;
    }
    if (!(roleToGrant instanceof Role)) {
      await interaction.editReply("Invalid role selected.");
      return;
    }
    if (!guild.members.me) {
      console.error(
        "[Setup Command] Cannot check bot permissions: guild.members.me is null."
      );
      await interaction.editReply(
        "Internal error: Could not verify bot permissions."
      );
      return;
    }
    if (roleToGrant.managed || roleToGrant.id === guild.roles.everyone.id) {
      await interaction.editReply(
        "Cannot assign a managed or the @everyone role."
      );
      return;
    }
    if (
      !guild.members.me.permissions.has(PermissionFlagsBits.ManageRoles) ||
      (roleToGrant.position >= guild.members.me.roles.highest.position &&
        guild.ownerId !== client.user?.id)
    ) {
      await interaction.editReply(
        `The bot lacks permissions or has insufficient hierarchy to assign the role \`${roleToGrant.name}\`. Ensure the bot's role is higher than this role and has 'Manage Roles' permission.`
      );
      return;
    }

    let requiredBalanceNumber: number;
    try {
      requiredBalanceNumber = Number(requiredBalanceInput.replace(/,/g, ""));
      if (isNaN(requiredBalanceNumber) || requiredBalanceNumber < 0)
        throw new Error("Balance must be a non-negative number");
      if (requiredBalanceNumber > Number.MAX_SAFE_INTEGER)
        console.warn(
          `[Setup Command] [Precision Warning] Input required balance ${requiredBalanceNumber} exceeds MAX_SAFE_INTEGER.`
        );
    } catch (e) {
      await interaction.editReply(
        "Invalid required balance format. Please provide the raw token amount (e.g., 1000000)."
      );
      return;
    }

    const tokenDecimals =
      tokenDecimalsInput !== null && tokenDecimalsInput >= 0
        ? tokenDecimalsInput
        : null;

    const upsertData = {
      server_id: guild.id,
      server_name: guild.name,
      token_address: tokenAddress,
      required_balance: requiredBalanceNumber.toString(),
      role_id: roleToGrant.id,
      rpc_url: rpcUrl,
      admin_user_id: interaction.user.id,
      token_symbol: tokenSymbol,
      token_decimals: tokenDecimals,
      setup_complete: true,
      updated_at: new Date().toISOString(),
    };

    const { error } = await supabase
      .from("servers")
      .upsert(upsertData, { onConflict: "server_id" });

    if (error) {
      console.error(
        `[Setup Command] Supabase error saving config for guild ${guild.id}:`,
        error
      );
      await interaction.editReply(
        "Failed to save server configuration to the database. Please try again later."
      );
      return;
    }

    const balanceDisplay = formatBalanceNumber(
      requiredBalanceNumber,
      tokenDecimals
    );
    const symbolDisplay = tokenSymbol ? ` ${tokenSymbol}` : " tokens";
    const decimalsDisplay =
      tokenDecimals !== null ? `\n- Token Decimals: ${tokenDecimals}` : "";
    await interaction.editReply(
      `✅ **Configuration updated successfully!**\n` +
        `- Token Address: \`${tokenAddress}\`\n` +
        `- Required Balance: \`${balanceDisplay}${symbolDisplay}\` (Raw: ${requiredBalanceNumber})\n` +
        `- Role Granted: ${roleToGrant} (\`${roleToGrant.name}\`)\n` +
        `- Solana RPC URL: \`${rpcUrl}\`${decimalsDisplay}\n\n` +
        `Members can now run \`/verify\` to get the role.`
    );
  } catch (setupError) {
    console.error(
      `[Setup Command] Unexpected error during setup for guild ${
        guild?.id || "unknown"
      }:`,
      setupError
    );
    if (interaction.isRepliable()) {
      try {
        const errorReplyOptions = {
          content:
            "An unexpected error occurred during setup. Please check the bot logs or contact support.",
          ephemeral: true,
        };
        if (interaction.replied || interaction.deferred) {
          await interaction.editReply(errorReplyOptions);
        } else {
          await interaction.reply(errorReplyOptions);
        }
      } catch (replyError) {
        console.error(
          "[Setup Command] Failed to send error reply to interaction:",
          replyError
        );
      }
    }
  }
}

async function handleVerifyCommand(interaction: CommandInteraction) {
  if (!interaction.isChatInputCommand()) return;
  const guild = interaction.guild!;
  const guildId = interaction.guildId!;

  await interaction.deferReply({ ephemeral: true });

  const serverConfig = await getServerConfig(guildId);
  if (!serverConfig) {
    const setupCmd = client.application?.commands.cache.find(
      (cmd) => cmd.name === "server-setup"
    );
    const cmdMention = setupCmd
      ? `</server-setup:${setupCmd.id}>`
      : "`/server-setup`";
    await interaction.editReply(
      `Verification has not been configured for this server yet. An administrator needs to run the ${cmdMention} command.`
    );
    return;
  }

  const { data: existingUser, error: userFetchError } = await supabase
    .from("holders")
    .select("addresses, active")
    .eq("discord_user_id", interaction.user.id)
    .eq("server_id", guildId)
    .maybeSingle();

  if (userFetchError) {
    console.error(
      `Error fetching holder data for ${interaction.user.id} in guild ${guildId}:`,
      userFetchError
    );
    await interaction.editReply(
      "There was a database error while checking your verification status. Please try again later."
    );
    return;
  }

  const row = new ActionRowBuilder<ButtonBuilder>();
  let requiredBalanceNum: number;
  try {
    requiredBalanceNum = Number(serverConfig.required_balance);
    if (isNaN(requiredBalanceNum))
      throw new Error("Invalid balance format in config");
  } catch (e) {
    console.error(
      `[Verify Command] Invalid required_balance in config for guild ${guildId}: ${serverConfig.required_balance}`
    );
    await interaction.editReply(
      "Server configuration error (invalid balance). Please contact an admin."
    );
    return;
  }

  const requiredBalanceFormatted = formatBalanceNumber(
    requiredBalanceNum,
    serverConfig.token_decimals
  );
  const tokenSymbolDisplay = serverConfig.token_symbol
    ? ` ${serverConfig.token_symbol}`
    : " tokens";

  const hasWallets = existingUser && existingUser.addresses?.length > 0;

  if (
    !existingUser ||
    !existingUser.addresses ||
    existingUser.addresses.length === 0
  ) {
    row.addComponents(
      new ButtonBuilder()
        .setLabel("Connect Wallet")
        .setStyle(ButtonStyle.Primary)
        .setCustomId(`new_wallet:${interaction.user.id}:${guildId}`)
    );
  } else {
    row.addComponents(
      new ButtonBuilder()
        .setLabel("Add Another Wallet")
        .setStyle(ButtonStyle.Success)
        .setCustomId(`add_wallet:${interaction.user.id}:${guildId}`)
    );
  }

  if (CLIENT_URL) {
    const params = new URLSearchParams({
      tokenMint: serverConfig.token_address,
      requiredRawAmount: serverConfig.required_balance,
      guildId: guildId,
      guildName: guild.name,
    });
    if (serverConfig.token_symbol) {
      params.set("tokenSymbol", serverConfig.token_symbol);
    }
    if (
      serverConfig.token_decimals !== null &&
      serverConfig.token_decimals !== undefined
    ) {
      params.set("tokenDecimals", serverConfig.token_decimals.toString());
    }
    const buyLink = `${CLIENT_URL}/buy?${params.toString()}`;

    row.addComponents(
      new ButtonBuilder()
        .setLabel(`Get ${requiredBalanceFormatted}${tokenSymbolDisplay}`)
        .setStyle(ButtonStyle.Link)
        .setURL(buyLink)
    );
  }

  const messageContent =
    `**Token Verification for ${guild.name}**\n` +
    `You need at least \`${requiredBalanceFormatted}${tokenSymbolDisplay}\` of the token (\`${serverConfig.token_address}\`) in a connected Solana wallet to get the <@&${serverConfig.role_id}> role.\n\n` +
    `${
      hasWallets
        ? `You currently have ${
            existingUser?.addresses?.length || 0
          } wallet(s) linked.`
        : "You haven't connected any wallets for this server yet."
    }\n\n` +
    `Please choose an option:`;

  await interaction.editReply({
    content: messageContent,
    components: row.components.length > 0 ? [row] : [],
    allowedMentions: { roles: [] },
  });
}

async function handleTipCommand(interaction: CommandInteraction) {
  if (!interaction.isChatInputCommand()) {
    return;
  }

  const mentionedUser = interaction.options.getUser("user", true);
  const amount = interaction.options.getNumber("amount", true);
  // const guildId = interaction.guildId!; // guildId is not needed here

  if (mentionedUser.bot) {
    await interaction.reply({
      content: "You cannot tip bots.",
      ephemeral: true,
    });
    return;
  }
  if (mentionedUser.id === interaction.user.id) {
    await interaction.reply({
      content: "You cannot tip yourself.",
      ephemeral: true,
    });
    return;
  }

  const receiverUsername = mentionedUser.globalName || mentionedUser.username;
  const displayUsername = mentionedUser.globalName
    ? `@${mentionedUser.globalName}`
    : mentionedUser.username;
  const encodedReceiverUsername = encodeURIComponent(receiverUsername);
  const tipLink = `${CLIENT_URL}/tip?receiver_user_id=${mentionedUser.id}&receiver_username=${encodedReceiverUsername}&amount=${amount}`;

  const row = new ActionRowBuilder<ButtonBuilder>().addComponents(
    new ButtonBuilder()
      .setLabel(`Continue Tip (${amount} USDC)`)
      .setStyle(ButtonStyle.Link)
      .setURL(tipLink)
  );

  await interaction.reply({
    content: `**You're about to tip ${displayUsername} with ${amount} USDC**\nClick the button below to complete the transaction on our secure website:`,
    components: [row],
    ephemeral: true,
    allowedMentions: { users: [] },
  });
}

async function handleButtonInteraction(interaction: ButtonInteraction) {
  if (!interaction.guildId || !interaction.guild) {
    await interaction.reply({
      content: "Error: Missing server context for this action.",
      ephemeral: true,
    });
    return;
  }

  const [action, userId, buttonGuildId] = interaction.customId.split(":");

  if (userId !== interaction.user.id) {
    await interaction.reply({
      content: "This button wasn't meant for you.",
      ephemeral: true,
    });
    return;
  }
  if (buttonGuildId !== interaction.guildId) {
    await interaction.reply({
      content: "This button belongs to a different server configuration.",
      ephemeral: true,
    });
    return;
  }

  if (action === "new_wallet" || action === "add_wallet") {
    await interaction.deferReply({ ephemeral: true });

    const serverConfig = await getServerConfig(interaction.guildId);
    if (!serverConfig) {
      await interaction.editReply(
        "Verification setup is missing or incomplete for this server."
      );
      return;
    }

    const verificationCode = crypto.randomBytes(32).toString("hex");
    const actionType = (action === "new_wallet" ? "new" : "add") as
      | "new"
      | "add";

    pendingVerifications.set(verificationCode, {
      userId,
      action: actionType,
      guildId: buttonGuildId,
    });

    const verificationLink = `${CLIENT_URL}/?code=${verificationCode}`;

    const row = new ActionRowBuilder<ButtonBuilder>().addComponents(
      new ButtonBuilder()
        .setLabel("Connect Solana Wallet")
        .setStyle(ButtonStyle.Link)
        .setURL(verificationLink)
    );

    const actionText =
      actionType === "new" ? "Connect New Wallet" : "Add Another Wallet";
    await interaction.editReply({
      content: `**${actionText}**\nClick the button below to connect your Solana wallet via our secure site.\n\n⚠️ **This link is unique to you and will expire in 5 minutes.** Do not share it.`,
      components: [row],
    });

    setTimeout(() => {
      if (pendingVerifications.delete(verificationCode)) {
        console.log(
          `Verification code ${verificationCode.substring(
            0,
            6
          )}... expired for user ${userId}.`
        );
      }
    }, 5 * 60 * 1000);
  } else {
    console.warn(`Unknown button action received: ${action}`);
    await interaction.reply({
      content: "Unknown button action.",
      ephemeral: true,
    });
  }
}

app.get("/api/verification-context", async (req: Request, res: Response) => {
  const verificationCode = req.query.code as string;
  const logPrefix = `[API Context ${verificationCode?.substring(0, 6)}...]`;
  console.log(`${logPrefix} Request received.`);

  if (!verificationCode) {
    console.log(`${logPrefix} Missing verification code`);
    res.status(400).json({
      success: false,
      message: "Missing verification code query parameter.",
    });
    return;
  }

  const verificationData = pendingVerifications.get(verificationCode);
  if (!verificationData) {
    console.log(`${logPrefix} Code not found or expired`);
    res.status(404).json({
      success: false,
      message:
        "Invalid or expired verification code. Please try /verify again.",
    });
    return;
  }
  const { guildId, userId, action } = verificationData;
  console.log(
    `${logPrefix} Found code for user ${userId}, guild ${guildId}, action ${action}`
  );

  const serverConfig = await getServerConfig(guildId);
  if (!serverConfig) {
    console.log(`[API Context] Server config not found for guild: ${guildId}`);
    res.status(404).json({
      success: false,
      message:
        "Server configuration not found or incomplete for this verification link. Please contact an admin.",
    });
    return;
  }
  console.log(`[API Context] Found server config for guild: ${guildId}`);

  res.status(200).json({
    success: true,
    message: "Verification context retrieved successfully.",
    context: {
      userId: userId,
      action: action,
      guildId: guildId,
      tokenAddress: serverConfig.token_address,
      requiredBalance: serverConfig.required_balance,
      tokenSymbol: serverConfig.token_symbol,
      tokenDecimals: serverConfig.token_decimals,
      serverName: serverConfig.server_name,
    },
  });
  return;
});

app.post("/api/verify-wallet", async (req: Request, res: Response) => {
  const { verificationCode, walletAddress, signature, message } = req.body;
  const logPrefix = `[API Verify ${verificationCode?.substring(0, 6)}...]`;
  console.log(
    `${logPrefix} Request received for wallet ${walletAddress?.substring(
      0,
      6
    )}...`
  );

  if (!verificationCode || !walletAddress || !signature || !message) {
    console.log(`${logPrefix} Missing required fields.`);
    res.status(400).json({
      success: false,
      message:
        "Missing required fields (verificationCode, walletAddress, signature, message).",
    });
    return;
  }

  const verificationData = pendingVerifications.get(verificationCode);
  if (!verificationData) {
    console.log(`${logPrefix} Invalid or expired verification code.`);
    res.status(404).json({
      success: false,
      message:
        "Invalid or expired verification code. Please try /verify again.",
    });
    return;
  }

  pendingVerifications.delete(verificationCode);
  const { userId, action, guildId } = verificationData;
  console.log(
    `${logPrefix} Consumed code for user ${userId}, guild ${guildId}, action ${action}`
  );

  const serverConfig = await getServerConfig(guildId);
  if (!serverConfig) {
    console.log(`${logPrefix} Server config not found for guild ${guildId}`);
    res.status(404).json({
      success: false,
      message:
        "Server configuration associated with this verification link was not found or is incomplete.",
    });
    return;
  }

  const {
    token_address,
    required_balance: requiredBalanceStr,
    role_id,
    rpc_url,
    token_symbol,
    token_decimals,
  } = serverConfig;
  let requiredBalanceNum: number;
  try {
    requiredBalanceNum = Number(requiredBalanceStr);
    if (isNaN(requiredBalanceNum) || requiredBalanceNum < 0)
      throw new Error("Invalid balance in config");
  } catch {
    console.error(
      `${logPrefix} Invalid required_balance '${requiredBalanceStr}' in config for guild ${guildId}`
    );
    res.status(500).json({
      success: false,
      message: "Server configuration error (invalid balance requirement).",
    });
    return;
  }
  if (requiredBalanceNum > Number.MAX_SAFE_INTEGER)
    console.warn(
      `${logPrefix} [Precision Warning] Required balance ${requiredBalanceNum} for guild ${guildId} exceeds safe limits.`
    );

  const isSignatureValid = verifySignature(message, signature, walletAddress);
  if (!isSignatureValid) {
    console.log(
      `${logPrefix} Signature verification failed for ${walletAddress}`
    );
    res.status(401).json({
      success: false,
      message: "Wallet signature verification failed.",
    });
    return;
  }
  console.log(`${logPrefix} Signature verified for ${walletAddress}`);

  const guild = client.guilds.cache.get(guildId);
  if (!guild) {
    console.error(`${logPrefix} Guild ${guildId} not found in bot cache.`);
    res.status(500).json({
      success: false,
      message: "Internal error: Bot is not currently in the associated server.",
    });
    return;
  }

  const role = guild.roles.cache.get(role_id);
  if (!role) {
    console.error(
      `${logPrefix} Role ${role_id} not found in guild ${guildId}. Config needs update.`
    );
    // Note: We continue processing to save the wallet, but won't assign the role.
  } else if (!guild.members.me) {
    console.error(
      `${logPrefix} Cannot check role permissions as guild.members.me is null.`
    );
    // Note: Continue processing, role assignment will likely fail later if attempted.
  } else if (
    !guild.members.me.permissions.has(PermissionFlagsBits.ManageRoles) ||
    (role.position >= guild.members.me.roles.highest.position &&
      guild.ownerId !== client.user?.id)
  ) {
    console.error(
      `${logPrefix} Bot lacks permission or hierarchy to manage role ${role_id} in guild ${guildId}.`
    );
    // Note: Continue processing, role assignment will fail later if attempted.
  }

  let member: GuildMember | null = null;
  try {
    member = await guild.members.fetch(userId);
  } catch (err) {
    console.error(
      `${logPrefix} Failed to fetch member ${userId} in guild ${guildId}:`,
      err
    );
    res.status(404).json({
      success: false,
      message:
        "Could not find you in the Discord server. Have you left since starting verification?",
    });
    return;
  }
  if (!member) {
    console.error(
      `${logPrefix} Member ${userId} fetched as null in guild ${guildId}`
    );
    res.status(404).json({
      success: false,
      message: "Could not find your user account in the Discord server.",
    });
    return;
  }

  let finalAddresses: string[];
  try {
    const { data: existingUser, error: fetchError } = await supabase
      .from("holders")
      .select("addresses")
      .eq("discord_user_id", userId)
      .eq("server_id", guildId)
      .maybeSingle();

    if (fetchError) throw fetchError;

    if (action === "new" || !existingUser || !existingUser.addresses) {
      finalAddresses = [walletAddress];
    } else {
      finalAddresses = [...new Set([...existingUser.addresses, walletAddress])];
    }

    const finalActiveStatus = await checkAnyWalletHasSufficientBalanceNumber(
      finalAddresses,
      token_address,
      requiredBalanceNum,
      rpc_url
    );

    const holderData: Omit<Holder, "id" | "created_at"> & {
      created_at?: string;
    } = {
      discord_user_id: userId,
      server_id: guildId,
      username: member.user.username,
      addresses: finalAddresses,
      active: finalActiveStatus,
      updated_at: new Date().toISOString(),
    };

    const { error: upsertError } = await supabase
      .from("holders")
      .upsert(holderData, { onConflict: "discord_user_id, server_id" });

    if (upsertError) throw upsertError;

    console.log(
      `${logPrefix} Upserted holder ${userId} for guild ${guildId}. Active: ${finalActiveStatus}`
    );

    let roleUpdated = false;
    let roleUpdateMessage = "";

    if (role) {
      try {
        const hasRole = member.roles.cache.has(role_id);
        if (finalActiveStatus && !hasRole) {
          await member.roles.add(role_id, "Verified token holder via bot");
          console.log(
            `${logPrefix} Added role ${role.name} (${role_id}) to ${member.user.tag}`
          );
          roleUpdated = true;
          roleUpdateMessage = "Role granted or confirmed.";
        } else if (!finalActiveStatus && hasRole) {
          await member.roles.remove(role_id, "Token balance below threshold");
          console.log(
            `${logPrefix} Removed role ${role.name} (${role_id}) from ${member.user.tag}`
          );
          roleUpdated = true;
          roleUpdateMessage = "Role removed due to insufficient balance.";
        } else if (finalActiveStatus && hasRole) {
          roleUpdateMessage = "Role confirmed.";
        } else {
          roleUpdateMessage = "Role not granted (insufficient balance).";
        }
      } catch (roleError: any) {
        console.error(
          `${logPrefix} Failed to update role ${role_id} for ${member.user.tag}:`,
          roleError
        );
        roleUpdateMessage =
          "Failed to update role due to a bot permission error.";
      }
    } else {
      roleUpdateMessage = "Configured role not found, cannot update roles.";
      console.warn(
        `${logPrefix} Role ${role_id} does not exist, skipping role update.`
      );
    }

    const walletDisplay = `${walletAddress.substring(
      0,
      4
    )}...${walletAddress.substring(walletAddress.length - 4)}`;

    if (finalActiveStatus) {
      res.status(200).json({
        success: true,
        message: `Wallet ${walletDisplay} verified successfully! ${roleUpdateMessage}`,
      });
      return;
    } else {
      const currentBalanceNum = await checkTokenBalanceRawNumber(
        walletAddress,
        token_address,
        rpc_url
      );
      const currentBalanceFormatted = formatBalanceNumber(
        currentBalanceNum,
        token_decimals
      );
      const requiredBalanceFormatted = formatBalanceNumber(
        requiredBalanceNum,
        token_decimals
      );
      const tokenSymbolDisplay = token_symbol
        ? ` ${token_symbol}`
        : ` token(s)`;

      let msg =
        `Wallet ${walletDisplay} linked, but it (or your combined wallets) currently holds insufficient balance. ` +
        `Required: ${requiredBalanceFormatted}${tokenSymbolDisplay}. This wallet balance: ${currentBalanceFormatted}${tokenSymbolDisplay}. ` +
        `${roleUpdateMessage}`;

      console.log(
        `${logPrefix} Insufficient balance for user ${userId}. ${msg}`
      );
      res.status(400).json({
        // Use 400 for insufficient balance as it's a client-side state issue
        success: false,
        message: msg,
      });
      return;
    }
  } catch (dbError) {
    console.error(`${logPrefix} Database error during verification:`, dbError);
    res.status(500).json({
      success: false,
      message: "A database error occurred while saving wallet information.",
    });
    return;
  }
});

app.post("/api/send-channel-message", async (req: Request, res: Response) => {
  const { message, channelId, guildId } = req.body;
  const logPrefix = `[API ChanMsg ${guildId}/${channelId}]`;
  console.log(`${logPrefix} Request received.`);

  if (!message || !channelId || !guildId) {
    console.log(`${logPrefix} Missing required fields.`);
    res.status(400).json({
      success: false,
      message: "Missing required fields (message, channelId, guildId).",
    });
    return;
  }

  try {
    const guild = client.guilds.cache.get(guildId);
    if (!guild) {
      console.log(`${logPrefix} Guild ${guildId} not found.`);
      res.status(404).json({
        success: false,
        message: "Bot is not in the specified server.",
      });
      return;
    }

    const channel = await guild.channels.fetch(channelId).catch(() => null);

    if (channel?.isTextBased() && channel instanceof TextChannel) {
      if (!guild.members.me) {
        console.error(
          `${logPrefix} Cannot check permissions as guild.members.me is null.`
        );
        res.status(500).json({
          success: false,
          message: "Internal bot error checking permissions.",
        });
        return;
      }
      if (
        !channel
          .permissionsFor(guild.members.me)
          ?.has(PermissionFlagsBits.SendMessages)
      ) {
        console.error(`${logPrefix} Bot lacks SendMessages permission.`);
        res.status(403).json({
          success: false,
          message: "Bot lacks permission to send messages in this channel.",
        });
        return;
      }

      await channel.send(String(message)); // Ensure message is string
      console.log(`${logPrefix} Message sent successfully.`);
      res.status(200).json({
        success: true,
        message: "Message sent successfully!",
      });
      return;
    } else {
      console.log(`${logPrefix} Channel not found or not a text channel.`);
      res.status(404).json({
        success: false,
        message: "Channel not found or is not a valid text channel.",
      });
      return;
    }
  } catch (error) {
    console.error(`${logPrefix} API Error sending channel message:`, error);
    res.status(500).json({
      success: false,
      message: "An internal server error occurred while sending the message.",
    });
    return;
  }
});

app.post("/api/send-direct-message", async (req: Request, res: Response) => {
  const { message, userId, guildId } = req.body;
  const logPrefix = `[API DMsg ${guildId}/${userId}]`;
  console.log(`${logPrefix} Request received.`);

  if (!message || !userId || !guildId) {
    console.log(`${logPrefix} Missing required fields.`);
    res.status(400).json({
      success: false,
      message: "Missing required fields (message, userId, guildId).",
    });
    return;
  }

  try {
    const guild = client.guilds.cache.get(guildId);
    if (!guild) {
      console.log(`${logPrefix} Guild ${guildId} not found.`);
      res.status(404).json({
        success: false,
        message: "Bot is not in the specified server context for this request.",
      });
      return;
    }

    const member = await guild.members.fetch(userId).catch(() => null);

    if (member) {
      try {
        await member.send(String(message)); // Ensure message is string
        console.log(`${logPrefix} DM sent successfully.`);
        res.status(200).json({
          success: true,
          message: "Direct message sent successfully!",
        });
        return;
      } catch (dmError: any) {
        console.error(`${logPrefix} API Error sending DM:`, dmError);
        if (dmError.code === 50007) {
          console.log(`${logPrefix} Cannot send DM (user settings or block).`);
          res.status(403).json({
            success: false,
            message:
              "Cannot send direct message to this user. They may have DMs disabled or have blocked the bot.",
          });
          return;
        } else {
          res.status(500).json({
            success: false,
            message:
              "An internal server error occurred while attempting to send the direct message.",
          });
          return;
        }
      }
    } else {
      console.log(`${logPrefix} User ${userId} not found in guild ${guildId}.`);
      res.status(404).json({
        success: false,
        message: "User not found in the specified server.",
      });
      return;
    }
  } catch (error) {
    console.error(
      `${logPrefix} API Error (outer scope) processing DM request:`,
      error
    );
    res.status(500).json({
      success: false,
      message: "An unexpected internal server error occurred.",
    });
    return;
  }
});

async function checkAllBalancesNumber() {
  const logPrefix = "[Balance Check]";
  let serversChecked = 0;
  let usersChecked = 0;
  let usersProcessed = 0;
  let roleUpdates = 0;
  let dbUpdates = 0;

  try {
    const { data: servers, error: serverError } = await supabase
      .from("servers")
      .select("server_id, token_address, required_balance, role_id, rpc_url")
      .eq("setup_complete", true);

    if (serverError) {
      console.error(`${logPrefix} Error fetching servers:`, serverError);
      return;
    }
    if (!servers || servers.length === 0) {
      // console.log(`${logPrefix} No configured servers found.`);
      return;
    }

    for (const serverConfig of servers) {
      serversChecked++;
      const {
        server_id: guildId,
        token_address: tokenAddress,
        required_balance: requiredBalanceStr,
        role_id: roleId,
        rpc_url: rpcUrl,
      } = serverConfig;
      const serverLogPrefix = `${logPrefix} [Guild ${guildId}]`;

      let requiredBalanceNum: number;
      try {
        requiredBalanceNum = Number(requiredBalanceStr);
        if (isNaN(requiredBalanceNum) || requiredBalanceNum < 0)
          throw new Error("Invalid balance");
      } catch {
        console.error(
          `${serverLogPrefix} Invalid required_balance '${requiredBalanceStr}'. Skipping.`
        );
        continue;
      }
      if (requiredBalanceNum > Number.MAX_SAFE_INTEGER)
        console.warn(
          `${serverLogPrefix} [Precision Warning] Required balance ${requiredBalanceNum} exceeds safe limits.`
        );

      const guild = client.guilds.cache.get(guildId);
      if (!guild) {
        // console.warn(`${serverLogPrefix} Guild not found in cache. Skipping.`);
        continue;
      }

      if (!guild.members.me) {
        console.warn(
          `${serverLogPrefix} Bot member object not found in cache. Skipping role checks for this guild.`
        );
        continue;
      }

      const role = guild.roles.cache.get(roleId);
      if (!role) {
        console.warn(`${serverLogPrefix} Role ${roleId} not found. Skipping.`);
        continue;
      }

      let canManageRoles = false;
      if (!guild.members.me.permissions.has(PermissionFlagsBits.ManageRoles)) {
        console.warn(
          `${serverLogPrefix} Bot lacks ManageRoles permission. Cannot update roles.`
        );
      } else if (
        role.position >= guild.members.me.roles.highest.position &&
        guild.ownerId !== client.user?.id
      ) {
        console.warn(
          `${serverLogPrefix} Role ${role.name} (${roleId}) is too high. Cannot manage.`
        );
      } else {
        canManageRoles = true;
      }

      const { data: holders, error: holderError } = await supabase
        .from("holders")
        .select("discord_user_id, username, addresses, active")
        .eq("server_id", guildId);

      if (holderError) {
        console.error(
          `${serverLogPrefix} Error fetching holders:`,
          holderError
        );
        continue;
      }
      if (!holders || holders.length === 0) {
        // console.log(`${serverLogPrefix} No holders found.`);
        continue;
      }

      usersProcessed += holders.length;
      for (const holder of holders) {
        usersChecked++;
        const userLogPrefix = `${serverLogPrefix} [User ${holder.discord_user_id}]`;
        let member: GuildMember | null = null;

        try {
          member = await guild.members
            .fetch(holder.discord_user_id)
            .catch(() => null);

          if (!member) {
            // User left the guild, mark as inactive in DB if currently active
            if (holder.active) {
              const { error: updateError } = await supabase
                .from("holders")
                .update({ active: false, updated_at: new Date().toISOString() })
                .match({
                  discord_user_id: holder.discord_user_id,
                  server_id: guildId,
                });
              if (updateError) {
                console.error(
                  `${userLogPrefix} Failed to mark user (left guild) as inactive:`,
                  updateError
                );
              } else {
                console.log(
                  `${userLogPrefix} Marked ${holder.username} as inactive (left guild).`
                );
                dbUpdates++;
              }
            }
            continue; 
          }

          const hasSufficientBalance =
            await checkAnyWalletHasSufficientBalanceNumber(
              holder.addresses,
              tokenAddress,
              requiredBalanceNum,
              rpcUrl
            );

          const currentRoleStatus = member.roles.cache.has(roleId);
          const needsDbUpdate =
            holder.active !== hasSufficientBalance ||
            holder.username !== member.user.username;
          let roleUpdatedThisCheck = false;

          if (canManageRoles) {
            if (hasSufficientBalance && !currentRoleStatus) {
              try {
                await member.roles.add(
                  roleId,
                  "Verified token holder (periodic check)"
                );
                console.log(
                  `${userLogPrefix} Added role ${role.name} to ${member.user.tag}`
                );
                roleUpdates++;
                roleUpdatedThisCheck = true;
              } catch (roleAddError) {
                console.error(
                  `${userLogPrefix} Error adding role ${role.name} to ${member.user.tag}:`,
                  roleAddError
                );
              }
            } else if (!hasSufficientBalance && currentRoleStatus) {
              try {
                await member.roles.remove(
                  roleId,
                  "Token balance below threshold (periodic check)"
                );
                console.log(
                  `${userLogPrefix} Removed role ${role.name} from ${member.user.tag}`
                );
                roleUpdates++;
                roleUpdatedThisCheck = true;
              } catch (roleRemoveError) {
                console.error(
                  `${userLogPrefix} Error removing role ${role.name} from ${member.user.tag}:`,
                  roleRemoveError
                );
              }
            }
          } else if (holder.active !== hasSufficientBalance) {
            // Log if role *should* change but bot lacks permissions
            if (
              (hasSufficientBalance && !currentRoleStatus) ||
              (!hasSufficientBalance && currentRoleStatus)
            ) {
              console.warn(
                `${userLogPrefix} Role status needs update for ${member.user.tag} but bot lacks permissions/hierarchy.`
              );
            }
          }

          // Update DB if active status changed OR username changed
          if (needsDbUpdate) {
            const updatePayload: Partial<Holder> & { updated_at: string } = {
              active: hasSufficientBalance,
              updated_at: new Date().toISOString(),
            };
            if (holder.username !== member.user.username) {
              updatePayload.username = member.user.username;
            }

            const { error: updateError } = await supabase
              .from("holders")
              .update(updatePayload)
              .match({
                discord_user_id: holder.discord_user_id,
                server_id: guildId,
              });

            if (updateError) {
              console.error(
                `${userLogPrefix} Failed to update DB status for ${member.user.tag} to active=${hasSufficientBalance}:`,
                updateError
              );
            } else {
              console.log(
                `${userLogPrefix} Updated DB status for ${member.user.tag} to active=${hasSufficientBalance}` +
                  (updatePayload.username ? ` (Username also updated)` : "")
              );
              dbUpdates++;
            }
          }
        } catch (userError) {
          console.error(
            `${userLogPrefix} Error processing holder ${
              holder.username || holder.discord_user_id
            }:`,
            userError
          );
        }
      } 
    } 
  } catch (error) {
    console.error(
      `${logPrefix} Unhandled critical error during balance check:`,
      error
    );
  }
}

app.listen(PORT, () => {
  console.log(`HTTP Server running on port ${PORT}`);
});

client.login(process.env.DISCORD_TOKEN).catch((err) => {
  console.error("FATAL: Failed to login to Discord:", err);
  process.exit(1);
});<|MERGE_RESOLUTION|>--- conflicted
+++ resolved
@@ -11,18 +11,6 @@
   Routes,
   SlashCommandBuilder,
   ButtonInteraction,
-<<<<<<< HEAD
-  TextChannel
-} from 'discord.js';
-import express, { Request, Response } from 'express';
-import cors from 'cors';
-import crypto from 'crypto';
-import dotenv from 'dotenv';
-import { createClient } from '@supabase/supabase-js';
-import { Connection, PublicKey, TransactionMessage } from '@solana/web3.js';
-import { TOKEN_PROGRAM_ID } from '@solana/spl-token';
-import * as nacl from 'tweetnacl'; 
-=======
   TextChannel,
   PermissionFlagsBits,
   GuildMember,
@@ -30,15 +18,14 @@
   ActivityType,
   Role,
   Guild,
-} from "discord.js";
-import express, { Request, Response } from "express";
-import cors from "cors";
-import crypto from "crypto";
-import dotenv from "dotenv";
-import { createClient, SupabaseClient } from "@supabase/supabase-js";
-import { Connection, PublicKey } from "@solana/web3.js";
-import * as nacl from "tweetnacl";
->>>>>>> be926374
+} from 'discord.js';
+import express, { Request, Response } from 'express';
+import cors from 'cors';
+import crypto from 'crypto';
+import dotenv from 'dotenv';
+import { createClient, SupabaseClient } from '@supabase/supabase-js';
+import { Connection, PublicKey, TransactionMessage } from '@solana/web3.js';
+import * as nacl from 'tweetnacl';
 
 dotenv.config();
 
@@ -226,6 +213,48 @@
 app.use(cors());
 app.use(express.json());
 
+const MEMO_PROGRAM_ID = new PublicKey("MemoSq4gqABAXKb96qnH8TysNcWxMyWCqXgDLGmfcHr");
+
+async function validateAuthTx(serializedTx: string, nonce: string, walletAddress: string, rpcUrl: string): Promise<boolean> {
+  try {
+    const connection = new Connection(rpcUrl, "confirmed");
+    const tx = await connection.getTransaction(serializedTx, {
+      commitment: 'finalized'
+    });
+
+    if (!tx) {
+      throw new Error("Transaction not found or not yet confirmed.");
+    }
+    if(!tx || !tx.transaction || !tx.transaction.message) {
+      console.log('Transaction not found');
+      return false;
+    }
+    const msg = TransactionMessage.decompile(tx.transaction.message);
+    const inx = msg.instructions.filter(
+      (inx) => inx.programId.equals(MEMO_PROGRAM_ID)
+    )[0];
+    if(inx === undefined) {
+      console.log('No memo instruction found');
+      return false;
+    }
+    if (!inx.programId.equals(MEMO_PROGRAM_ID)) {
+      console.log('Transaction not using memo program');
+      return false;
+    }
+    
+    // Verify the nonce in the memo data
+    if (inx.data.toString() !== nonce) {
+      console.log('Transaction memo data does not match expected nonce', inx.data.toString(), nonce);
+      return false;
+    }
+    
+    return true;
+  } catch (error) {
+    console.error('Error validating auth transaction:', error);
+    return false;
+  }
+}
+
 function verifySignature(
   message: string,
   signature: string,
@@ -486,57 +515,11 @@
   }
 }
 
-<<<<<<< HEAD
-const MEMO_PROGRAM_ID = new PublicKey("MemoSq4gqABAXKb96qnH8TysNcWxMyWCqXgDLGmfcHr");
-
-async function validateAuthTx(serializedTx: string, nonce: string, walletAddress: string): Promise<boolean> {
-  try {
-    const tx = await solanaConnection.getTransaction(serializedTx, {
-      commitment: 'finalized'
-    });
-
-    if (!tx) {
-      throw new Error("Transaction not found or not yet confirmed.");
-    }
-    if(!tx || !tx.transaction || !tx.transaction.message) {
-      console.log('Transaction not found');
-      return false;
-    }
-    const msg = TransactionMessage.decompile(tx.transaction.message);
-    const inx = msg.instructions.filter(
-      (inx) => inx.programId.equals(MEMO_PROGRAM_ID)
-    )[0];
-    if(inx === undefined) {
-      console.log('No memo instruction found');
-      return false;
-    }
-    if (!inx.programId.equals(MEMO_PROGRAM_ID)) {
-      console.log('Transaction not using memo program');
-      return false;
-    }
-    
-    // Verify the nonce in the memo data
-    if (inx.data.toString() !== nonce) {
-      console.log('Transaction memo data does not match expected nonce', inx.data.toString(), nonce);
-      return false;
-    }
-    
-    return true;
-  } catch (error) {
-    console.error('Error validating auth transaction:', error);
-    return false;
-  }
-}
-
-// Helper function to verify a wallet signature
-function verifySignature(message: string, signature: string, walletAddress: string): boolean {
-=======
 async function checkTokenBalanceRawNumber(
   walletAddress: string,
   tokenMintAddress: string,
   rpcUrl: string
 ): Promise<number> {
->>>>>>> be926374
   try {
     const connection = new Connection(rpcUrl, "confirmed");
     const walletPublicKey = new PublicKey(walletAddress);
@@ -570,43 +553,6 @@
     return 0;
   }
 }
-<<<<<<< HEAD
-//@ts-ignore
-app.post('/api/verify-wallet', async (req: Request, res: Response) => {
-  try {
-    const { verificationCode, walletAddress, tokenBalance, signature, message, isLedgerFlow } = req.body;
-    
-    // Validate request
-    if (!verificationCode || !walletAddress || tokenBalance === undefined) {
-      return res.status(400).json({ 
-        success: false, 
-        message: 'Missing required fields' 
-      });
-    }
-    
-    // Signature verification - added for security
-    if (!signature || !message) {
-      return res.status(400).json({
-        success: false,
-        message: 'Signature verification required'
-      });
-    }
-    
-    let isSignatureValid = false;
-    
-    if (isLedgerFlow) {
-      const expectedNonce = `Verify wallet ownership for Discord role: ${verificationCode}`;
-      isSignatureValid = await validateAuthTx(signature, expectedNonce, walletAddress);
-    } else {
-      isSignatureValid = verifySignature(message, signature, walletAddress);
-    }
-    
-    if (!isSignatureValid) {
-      return res.status(401).json({
-        success: false,
-        message: 'Invalid signature. Failed to verify wallet ownership.'
-      });
-=======
 
 async function checkAnyWalletHasSufficientBalanceNumber(
   addresses: string[] | null | undefined,
@@ -628,11 +574,11 @@
     );
     if (balance >= requiredBalance) {
       return true;
->>>>>>> be926374
     }
   }
   return false;
 }
+
 
 async function getServerConfig(guildId: string): Promise<ServerConfig | null> {
   try {
@@ -1251,7 +1197,7 @@
 });
 
 app.post("/api/verify-wallet", async (req: Request, res: Response) => {
-  const { verificationCode, walletAddress, signature, message } = req.body;
+  const { verificationCode, walletAddress, signature, message, isLedgerFlow } = req.body;
   const logPrefix = `[API Verify ${verificationCode?.substring(0, 6)}...]`;
   console.log(
     `${logPrefix} Request received for wallet ${walletAddress?.substring(
@@ -1325,8 +1271,16 @@
     console.warn(
       `${logPrefix} [Precision Warning] Required balance ${requiredBalanceNum} for guild ${guildId} exceeds safe limits.`
     );
-
-  const isSignatureValid = verifySignature(message, signature, walletAddress);
+  
+  let isSignatureValid = false;
+
+  if (isLedgerFlow) {
+    const expectedNonce = `Verify wallet ownership for Discord role: ${verificationCode}`;
+    isSignatureValid = await validateAuthTx(signature, expectedNonce, walletAddress, rpc_url);
+  } else {
+    isSignatureValid = verifySignature(message, signature, walletAddress);
+  }
+
   if (!isSignatureValid) {
     console.log(
       `${logPrefix} Signature verification failed for ${walletAddress}`
